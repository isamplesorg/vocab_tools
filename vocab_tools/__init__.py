"""
Provides a convenience wrapper for vocabularies expressed in SKOS rdf.

Part of the iSamples project.
"""
import dataclasses
import logging
import typing
import rdflib
import rdflib.namespace
import rdflib.plugins.sparql

#TODO: this is too specific:
STORE_IDENTIFIER = "https://w3id.org/isample/vocabulary"

#TODO: should use namespaces from rdflib
NS = {
    "rdf": "http://www.w3.org/1999/02/22-rdf-syntax-ns#",
    "rdfs": "http://www.w3.org/2000/01/rdf-schema#",
    "owl": "http://www.w3.org/2002/07/owl#",
    "skos": "http://www.w3.org/2004/02/skos/core#",
    "obo": "http://purl.obolibrary.org/obo/",
    "dcterm": "http://purl.org/dc/terms/",
<<<<<<< HEAD
=======
    "schema": "https://schema.org/",
>>>>>>> f9433190
    "geosciml": "http://resource.geosciml.org/classifier/cgi/lithology",
}


L = logging.getLogger("navocab")


def skosT(term):
    return rdflib.URIRef(f"{NS['skos']}{term}")


def rdfT(term):
    return rdflib.URIRef(f"{NS['rdf']}{term}")


def rdfsT(term):
    return rdflib.URIRef(f"{NS['rdfs']}{term}")

def dctermT(term):
    return rdflib.URIRef(f"{NS['rdfs']}{term}")


def find_concept_in_concept_list(
    uri: str, concept_list: typing.List["VocabularyConcept"]
) -> typing.Optional["VocabularyConcept"]:
    for c in concept_list:
        if str(c.uri) == str(uri):
            return c
    return None


@dataclasses.dataclass
class VocabularyConcept:
    uri: str
    name: str  # Last part of the URI, foo#name or foo/name
    label: typing.List[str]
    definition: str
    broader: typing.List[str]
    narrower: typing.List[str]
    vocabulary: str
    history: typing.List[str] = dataclasses.field(default_factory=list)
    sources: typing.List[str] = dataclasses.field(default_factory=list)
    notes: typing.List[str] = dataclasses.field(default_factory=list)
    #scopenote: typing.List[str] = dataclasses.field(default_factory=list)
    related: typing.List[str] = dataclasses.field(default_factory=list)
    example: typing.List[str] = dataclasses.field(default_factory=list)
    #changenote: typing.List[str] = dataclasses.field(default_factory=list)

    def get_label(self):
        tag = self.name
        if len(self.label) > 0:
            tag = self.label[0]
        return tag

    def md_link_label(self):
        tag = self.get_label()
        tag = tag.strip()
        tag = tag.split("/")[-1]
        tag = tag.lower().strip()
        tag = tag.replace(",", "")
        tag = tag.replace(" ", "-")
        tag = tag.replace("'", "")
        return tag

    def md_link(self, fixed_width=False):
        if fixed_width:
            return f"[`{self.get_label()}`](#{self.md_link_label()})"
        return f"[{self.get_label()}](#{self.md_link_label()})"

    def markdown(
        self, level=1, concept_list: typing.List["VocabularyConcept"] = None
    ) -> typing.List[str]:
        """Return lines of markdown describing self.

        Level is the heading level for the block.

        concept_list is an optional list of loaded VocabularyConcept instances.
        """
        if concept_list is None:
            concept_list = []
        res = [
            f"{'#' * level} {self.get_label()}",
            "[]{#" + self.md_link_label() + "}",
            "",
            f"`{self.uri}` in vocabulary `{self.vocabulary}`",
            "",
            f"Concept: {self.md_link()}",
            "",
        ]
        if len(self.broader) > 0:
            res.append("Broader Concepts:")
            res.append("")
            for broader in self.broader:
                if len(concept_list) > 0:
                    bc = find_concept_in_concept_list(broader, concept_list)
                    res.append(f"- {bc.md_link()}")
                else:
                    res.append(f"- {broader}")
            res.append("")
        if len(self.narrower) > 0:
            res.append("Narrower Concepts:")
            res.append("")
            for narrower in self.narrower:
                if len(concept_list) > 0:
                    nc = find_concept_in_concept_list(narrower, concept_list)
                    res.append(f"- {nc.md_link()}")
                else:
                    res.append(f"- {narrower}")
            res.append("")
        for line in self.definition.split("\n"):
            res.append(line)
        res.append("")
        return res


@dataclasses.dataclass
class Vocabulary:
    uri: str
    label: str
    description: str
    extends: typing.Optional[str] = None
    history: typing.List[str] = dataclasses.field(default_factory=list)
    sourceRepository: typing.Optional[str] = None


class VocabularyStore:
    _PFX = f"""
PREFIX skos: <{NS['skos']}>
PREFIX owl: <{NS['owl']}>
PREFIX rdf: <{NS['rdf']}>
PREFIX rdfs: <{NS['rdfs']}>
"""
    DEFAULT_FORMAT = "text/turtle"
    DEFAULT_STORE = "default"

    def __init__(
        self,
        storage_uri=DEFAULT_STORE,
        store_identifier=STORE_IDENTIFIER,
        purge_existing=False,
    ):
        self.origin = None
        self.storage_uri = storage_uri
        self.store_identifier = store_identifier
        self._g = None
        self._terms = {}
        self._literals = ""
        self._initialize_store(purge=purge_existing)

    def __len__(self):
        return len(self._g)

    def _initialize_store(self, purge=False, store="default"):
        graph = rdflib.ConjunctiveGraph(store=store, identifier=self.store_identifier)
        if purge:
            graph.destroy(self.storage_uri)
        graph.open(self.storage_uri, create=True)
        self._g = graph

    @property
    def graph(self):
        return self._g

    def load(
        self,
        source: str,
        format: str = DEFAULT_FORMAT,
        bindings: typing.Optional[dict] = None,
    ):
        """
        Loads a vocabulary into the store.

        """
        g_loaded = self._g.parse(source, format=format)
        if bindings is not None:
            for k, v in bindings.items():
                self._g.bind(k, v)
        # Figure the broader concept vocabularies.
        # First check for extension_vocab rdfs:subPropertyOf extended_vocab
        # if not present, then compute and add it for later use.
        # What vocabulary did we just load?
        q = (
            VocabularyStore._PFX
            + """SELECT ?s
        WHERE {
            ?s rdf:type skos:ConceptScheme .
        }"""
        )
        qres = g_loaded.query(q)
        loaded_vocabulary = self._result_single_value(qres, abbreviate=False)
        if loaded_vocabulary is not None:
            L.info("Loaded vocabulary %s", loaded_vocabulary)
            q = (
                VocabularyStore._PFX
                + """SELECT ?extended
            WHERE {
                ?vocabulary rdfs:subPropertyOf ?extended .
            }"""
            )
            qres = self._g.query(q, initBindings={"vocabulary": loaded_vocabulary})
            _extended_vocab = self._result_single_value(qres, abbreviate=False)
            if _extended_vocab is not None:
                L.info("Extends: %s", _extended_vocab)
                return
            # The extended vocabulary is not specified
            # Figure it by examining the broader concepts for each
            # concept in the loaded vocabulary
            q = (
                VocabularyStore._PFX
                + """SELECT ?s
            WHERE {
                ?child rdf:type skos:Concept .
                ?child skos:broader ?s .
            }"""
            )
            qres = g_loaded.query(q)
            broader_concepts = self._one_res(qres)
            vocabs = set()
            for c in broader_concepts:
                concept = self.concept(str(c))
                if concept.vocabulary is not None:
                    vocabs.add(concept.vocabulary)
            for vocab in vocabs:
                if str(vocab) != str(loaded_vocabulary):
                    L.info("Extends: %s", vocab)
                    self._g.add(
                        (
                            rdflib.URIRef(loaded_vocabulary),
                            rdfsT("subPropertyOf"),
                            rdflib.URIRef(vocab),
                        )
                    )
                    self._g.commit()
            return
        L.warning("Loaded vocabulary does not specify skos:ConceptScheme")

    def expand_name(self, n: typing.Optional[str]) -> typing.Optional[str]:
        if n is None:
            return n
        try:
            return self._g.namespace_manager.expand_curie(n)
        except (ValueError, TypeError):
            pass
        return n

    def compact_name(self, n: typing.Optional[str]) -> typing.Optional[str]:
        if n is None:
            return n
        try:
            return rdflib.URIRef(n).n3(self._g.namespace_manager)
        except (ValueError, TypeError):
            pass
        return n

    def _one_res(self, rows, abbreviate=False) -> list[str]:
        res = []
        for r in rows:
            if abbreviate:
                res.append(self.compact_name(r[0]))
            else:
                res.append(r[0])
        return res

    def _result_single_value(self, rows, abbreviate=False) -> typing.Any:
        for r in rows:
            if abbreviate:
                return self.compact_name(r[0])
            return r[0]
        return None

    def _get_objects(self, subject: str, predicate: str) -> list[str]:
        q = """SELECT ?o
        WHERE {
            ?subject ?predicate ?o .
        }"""
        qres = self.query(q, subject=subject, predicate=predicate)
        res = []
        for row in qres:
            res.append(row[0])
        return res

    def objects(self, subject: str, predicate: str) -> list[str]:
        res = []
        qres = self._get_objects(subject, predicate)
        for row in qres:
            v = row
            v = str(v).strip()
            if len(v) > 0:
                res.append(v)
        return res

    def namespaces(self) -> list[str, rdflib.URIRef]:
        return [n for n in self._g.namespace_manager.namespaces()]

    def bind(self, prefix: str, uri: str, override: bool = True):
        self._g.namespace_manager.bind(prefix, uri, override=override)

    def query(self, q, **bindings):
        # L.debug(f"query: {q}")
        sparql = rdflib.plugins.sparql.prepareQuery(VocabularyStore._PFX + q)
        return self._g.query(sparql, initBindings=bindings)

    def vocabulary(self, uri: str) -> Vocabulary:
        """Return a Vocabulary given its URI.

        Raises KeyError if the vocabulary is not in the graph.
        """
        q = """SELECT ?vocabulary ?label ?definition ?extends ?repository
               WHERE {
            ?vocabulary rdf:type skos:ConceptScheme .
            ?vocabulary skos:prefLabel ?label .
            OPTIONAL {?vocabulary skos:definition ?definition .} .
            OPTIONAL {?vocabulary skos:inScheme ?extends .} .
            OPTIONAL {?vocabulary schema:codeRepository ?repository .} .
        }"""
        qh = """SELECT ?history
        WHERE {
            ?vocabulary skos:historyNote ?history .
        }"""
        qres = self.query(q, vocabulary=rdflib.URIRef(uri))
        for res in qres:
            _ext = res[3]
            _repo = res[4]
            L.debug(f"sourceRepository: {_repo}")
            qhres = self.query(qh, vocabulary=res[0])
            _hist = [h[0] for h in qhres]
            return Vocabulary(
                uri=str(res[0]),
                label=str(res[1]),
                description=str(res[2]),
                extends=str(_ext) if _ext is not None else None,
                sourceRepository=str(_repo) if _repo is not None else None,
                history=_hist,
            )
        raise KeyError(f"Vocabulary '{uri}' not found.")

    def base_vocabulary(self) -> Vocabulary:
        """Return the base vocabulary.

        This is the skos:ConceptScheme instance that has no skos:inScheme
        """
        q = """SELECT DISTINCT ?vocabulary
        WHERE {
            ?vocabulary rdf:type skos:ConceptScheme .
            ?subject ?predicate ?foo .
            FILTER (?predicate != skos:inScheme) .
        }"""
        qres = self.query(q)
        for res in qres:
            return self.vocabulary(res[0])
        raise ValueError("No base vocabulary found.")

    def vocabularies(self, abbreviate: bool = True) -> list[str]:
        """Return the base and all extension vocabulary URIs in the graph.

        Anything that is of type skos:ConceptScheme.
        """
        q = """SELECT ?vocabulary
        WHERE {
            ?vocabulary rdf:type skos:ConceptScheme .
        }"""
        qres = self.query(q)
        return [row[0] for row in qres]

    def concept(self, term: str):
        """Given a URI, return the matching VocabularyConcept

        Raises KeyError if not found.
        """
        term = self.expand_name(term)
        if "#" in term:
            ab = term.split("#")
        else:
            ab = term.split("/")
        name = ab[-1]
        labels = self.objects(term, skosT("prefLabel"))
        labels += self.objects(term, skosT("altLabel"))
        #labels += self.objects(term, rdfsT("label"))  # these are by convention the same as skos:prefLabel
        tmp = self.objects(term, skosT("definition"))
        definition = "\n".join(tmp)
        broader = self.objects(term, skosT("broader"))
        narrower = self.narrower(term)
        notes = self.objects(term, skosT("note"))
        notes += self.objects(term, skosT("editorialNote"))
        notes += self.objects(term, skosT("scopeNote"))
        notes += self.objects(term, skosT("changeNote"))
        notes += self.objects(term, rdfsT("comment"))
        vocabulary = self.objects(term, skosT("inScheme"))
        if len(vocabulary) > 0:
            vocabulary = vocabulary[0]
        else:
            # May be set with topConceptOf
            vocabulary = self.objects(term, skosT("topConceptOf"))
            if len(vocabulary) > 0:
                vocabulary = vocabulary[0]
            else:
                vocabulary = None
        history = self.objects(term, skosT("historyNote"))
        sources = self.objects(term, dctermT("source"))
        return VocabularyConcept(
            uri=str(term),
            name=name,
            label=labels,
            definition=definition.strip(),
            broader=broader,
            narrower=narrower,
            vocabulary=vocabulary,
            history=history,
            notes=notes,
            sources=sources,
            #scopenote=self.objects(term, skosT("scopeNote")),
            related=self.objects(term, skosT("related")),
            example=self.objects(term, skosT("example")),
            #changenote=self.objects(term, skosT("changeNote")),
        )

<<<<<<< HEAD
    def top_concept(self):
        """Get the root concept(s) in the specified vocabulary.
        -> typing.List["VocabularyConcept"]
        This is the concept that is skos:topConceptOf the vocabulary.
         The top concept in an extension vocabulary is a concept from the parent
         vocabulary, and likely has skos:broader concepts in that parent vocabulary
=======
    def top_concepts(self):
        """Get the root concept(s) in the specified vocabulary.
        -> typing.List["VocabularyConcept"]
        Finds concept(s) that is skos:topConceptOf the vocabulary.
         The top concept in an extension vocabulary is a concept from the parent
         vocabulary, and likely has skos:broader concepts in that parent vocabulary.
         A base vocabulary should have only one topConcept
>>>>>>> f9433190
        """
        q = """SELECT DISTINCT ?subject
        WHERE {
            ?subject rdf:type skos:Concept .
            ?subject skos:topConceptOf ?vocabulary .
            ?subject ?predicate ?foo .
        }"""
        # remove  FILTER(?predicate != skos:broader) .

        qres = self.query(q)
        uri = self._one_res(qres)
        #L.debug(f"top concept uri: {uri}")
        L.debug(f"number of top concepts: {len(uri)}")
        if len(uri) < 1:
            raise ValueError("No topConcept found")

        conceptList = []
        for acon in uri:
            L.debug(f"self.concept(acon) uri: {self.concept(acon).uri}")
            conceptList.append(self.concept(acon))

        L.debug(f"len(conceptList): {len(conceptList)}")
<<<<<<< HEAD
        # return self.concept(uri[0])
        # modify to account for vocabs with >1 top concept.
        #return [self.concept(arow) for arow in uri]
=======
>>>>>>> f9433190
        return conceptList

    def concepts(
        self, v: typing.Optional[str] = None, abbreviate: bool = False
    ) -> list[str]:
        """List the concept URIs in the specific vocabulary.

        Returns a list of the skos:Concept instances in the specified vocabulary
        as it exists in the current graph store.
        """
        try:
            v = self._g.namespace_manager.expand_curie(v)
        except (ValueError, TypeError):
            pass
        if v is None:
            q = """SELECT ?s
            WHERE {
                ?s rdf:type skos:Concept .
            }"""
            qres = self.query(q)
        else:
            q = """SELECT ?s
                WHERE {
                    ?s skos:inScheme | skos:topConceptOf ?vocabulary .
                    ?s rdf:type skos:Concept .
                }"""
            qres = self.query(q, vocabulary=v)
        return self._one_res(qres, abbreviate=abbreviate)


    def broader(
        self, concept: str, v: typing.Optional[str] = None, abbreviate: bool = False
    ) -> list[str]:
        concept = rdflib.URIRef(self.expand_name(concept))
        if v is None:
            q = """SELECT ?s
            WHERE {
                ?child skos:broader ?s .
            }"""
            qres = self.query(q, child=concept)
        else:
            v = self.expand_name(v)
            q = """SELECT ?s
            WHERE {
                ?s skos:inScheme ?vocabulary .
                ?child skos:broader ?s .
            }"""
            qres = self.query(q, vocabulary=v, child=concept)
        res = []
        # Should only ever be a single broader term in a well constructed taxonomy,
        # but who knows how well these things are constructed?
        return self._one_res(qres, abbreviate=abbreviate)

    def narrower(
        self, concept: str, v: typing.Optional[str] = None, abbreviate: bool = False
    ) -> list[str]:
        concept = rdflib.URIRef(self.expand_name(concept))
        if v is None:
            q = """SELECT ?s
            WHERE {
                ?s skos:broader ?parent .
            }"""
            qres = self.query(q, parent=concept)
        else:
            v = self.expand_name(v)
            q = """SELECT ?s
            WHERE {
                ?s skos:inScheme ?vocabulary .
                ?s skos:broader ?parent .
            }"""
            qres = self.query(q, vocabulary=v, parent=concept)
        return self._one_res(qres, abbreviate=abbreviate)

    def walk_narrower(self, concept_uri: str, level: int = 0):
        """
        Yields narrower concepts by performing depth first traversal.

        Yielded content is URI, depth
        where depth is the path length from the starting URI.
        """
        for uri in self.narrower(concept_uri):
            yield uri, level
            yield from self.walk_narrower(uri, level=level + 1)

    def walk_broader(self, concept_uri: str, level: int = 0):
        yield concept_uri, level
        for uri in self.broader(concept_uri):
            yield from self.walk_broader(uri, level=level + 1)

    def vocab_path(self, v: str) -> typing.List[str]:
        """Get the list of vocabularies progressively broader than vocabulary v.

        Result is a list of extension URIs
        """
        q = """SELECT ?vocab
        WHERE  {
            ?src skos:inScheme+ ?vocab .
        } 
        """
        qres = self.query(q, src=rdflib.URIRef(self.expand_name(v)))
        return [v[0] for v in qres]

    def walk_vocab_tree(self, v: str, level: int = 0):
        q = """SELECT ?vocab
        WHERE {
            ?src ^skos:inScheme ?vocab .
            ?vocab rdf:type skos:ConceptScheme .
        }
        """
        yield v, level
        qres = self.query(q, src=rdflib.URIRef(self.expand_name(v)))
        for res in qres:
            uri = res[0]
            yield from self.walk_vocab_tree(uri, level=level + 1)

    def vocab_tree(self, v:str) -> typing.List[str]:
        q = """SELECT ?vocab
        WHERE {
            ?src ^skos:inScheme+ ?vocab .
            ?vocab rdf:type skos:ConceptScheme .
        }
        """
        qres = self.query(q, src=rdflib.URIRef(self.expand_name(v)))
        return [v[0] for v in qres]<|MERGE_RESOLUTION|>--- conflicted
+++ resolved
@@ -21,10 +21,7 @@
     "skos": "http://www.w3.org/2004/02/skos/core#",
     "obo": "http://purl.obolibrary.org/obo/",
     "dcterm": "http://purl.org/dc/terms/",
-<<<<<<< HEAD
-=======
     "schema": "https://schema.org/",
->>>>>>> f9433190
     "geosciml": "http://resource.geosciml.org/classifier/cgi/lithology",
 }
 
@@ -441,22 +438,13 @@
             #changenote=self.objects(term, skosT("changeNote")),
         )
 
-<<<<<<< HEAD
+
     def top_concept(self):
         """Get the root concept(s) in the specified vocabulary.
         -> typing.List["VocabularyConcept"]
         This is the concept that is skos:topConceptOf the vocabulary.
          The top concept in an extension vocabulary is a concept from the parent
          vocabulary, and likely has skos:broader concepts in that parent vocabulary
-=======
-    def top_concepts(self):
-        """Get the root concept(s) in the specified vocabulary.
-        -> typing.List["VocabularyConcept"]
-        Finds concept(s) that is skos:topConceptOf the vocabulary.
-         The top concept in an extension vocabulary is a concept from the parent
-         vocabulary, and likely has skos:broader concepts in that parent vocabulary.
-         A base vocabulary should have only one topConcept
->>>>>>> f9433190
         """
         q = """SELECT DISTINCT ?subject
         WHERE {
@@ -479,12 +467,9 @@
             conceptList.append(self.concept(acon))
 
         L.debug(f"len(conceptList): {len(conceptList)}")
-<<<<<<< HEAD
         # return self.concept(uri[0])
         # modify to account for vocabs with >1 top concept.
         #return [self.concept(arow) for arow in uri]
-=======
->>>>>>> f9433190
         return conceptList
 
     def concepts(
